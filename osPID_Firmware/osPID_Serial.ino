--- conflicted
+++ resolved
@@ -252,6 +252,13 @@
   serialPrint(p);
 }
 
+static void serialPrintDecimal(int val, byte decimals)
+{
+  char buffer[8];
+  char *p = formatDecimalValue(buffer, val, decimals);
+  serialPrint(p);
+}
+
 template<int D> static void serialPrint(ospDecimalValue<D> val)
 {
   serialPrintDecimal(val.rawValue(), D);
@@ -450,29 +457,14 @@
   {
     Serial.print(F("  I"));
     serialPrint(i);
-<<<<<<< HEAD
     serialPrint(F(": "));
     byte decimals;
     const __FlashStringHelper *description = theInputCard.describeSetting(i, &decimals);
     serialPrint(description);
     serialPrint(F(" = "));
-    serialPrint(theInputCard.readIntegerSetting(i));
+    serialPrintln(theInputCard.readIntegerSetting(i));
     Serial.println();
-=======
-    Serial.print(F(": "));
-    serialPrintln(theInputCard.readIntegerSetting(i));
-  }
-
-#if 0
-  for (byte i = 0; i < theInputCard.floatSettingsCount(); i++)
-  {
-    Serial.print(F("  F"));
-    serialPrint(i);
-    Serial.print(F(": "));
-    serialPrintln(theInputCard.readFloatSetting(i));
->>>>>>> b20f60b2
-  }
-#endif
+  }
 
   serialPrint(F("Output card "));
   serialPrintln(F("calibration data:"));  
@@ -480,27 +472,13 @@
   {
     Serial.print(F("  I"));
     serialPrint(i);
-<<<<<<< HEAD
     serialPrint(F(": "));
     byte decimals;
     const __FlashStringHelper *description = theOutputCard.describeSetting(i, &decimals);
     serialPrint(description);
     serialPrint(F(" = "));
-    serialPrint(theOutputCard.readIntegerSetting(i));
+    serialPrintln(theOutputCard.readIntegerSetting(i));
     Serial.println();
-=======
-    Serial.print(F(": "));
-    serialPrintln(theOutputCard.readIntegerSetting(i));
-  }
-
-#if 0
-  for (byte i = 0; i < theOutputCard.floatSettingsCount(); i++)
-  {
-    Serial.print(F("  F"));
-    serialPrint(i);
-    Serial.print(F(": "));
-    serialPrintln(theOutputCard.readFloatSetting(i));
->>>>>>> b20f60b2
   }
 #endif
 }
